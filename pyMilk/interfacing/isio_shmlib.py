"""
isio_shmlib.py

Author: V. Deo
Date: April 13, 2020

Offers a python binding to MILK streams.

Is based on the ImageStreamIOWrap (ISIOW) C wrapper to python
which must be compiled and accessible in the PYTHONPATH
(default /usr/local/python is included automatically in this file)

    Your code
        ^
        |
isio_shmlib.py SHM class     (python) <- You are here
        ^
        |
ImageStreamIOWrap.cpp     (pyBind)
        ^
        |
ImagestreamIO.c           (C)
        ^
        |
Shared memory


For previous xaosim.shmlib users:

    Class interface and documentation is plagiarized
    on xaosim's shmlib and scexao_shmlib.
    With a few advantages provided by using ImageStreamIO directly:
    - Evolves naturally with ImageStreamIO updates
    - Natural integration with MILK's streamCTRL
    - Semaphores, metadata and keywords handled by the C.

    Note: Class methods which only affected internal flags in shmlib
          were removed if unnecessary

          Methods deleted:
              create
              increment_counter


          New methods are added a the end of the file, that rely on
          the ImageStreamIOWrap interface and may very well not be
          back-portable to xaosim.

          Methods added:


Credit for the ideas, templates, docstrings, and xaosim.shmlib:
    F. Martinache (www.github.com/fmartinache/xaosim)

Credit for ImageStreamIO C library: O. Guyon

Credit for ImageStreamIOWrap pybind interface: A. Sevin
"""
from __future__ import annotations

<<<<<<< HEAD
from typing import Union, Tuple, List, Dict
=======
try:
    try:  # First shot
        from ImageStreamIOWrap import Image, Image_kw
    except:  # Second shot - maybe you forgot the default path ?
        import sys
        sys.path.append("/usr/local/python")
        from ImageStreamIOWrap import Image, Image_kw
except Exception as exc:
    print("pyMilk.interfacing.isio_shmlib:")
    print("WARNING: did not find ImageStreamIOWrap. Compile or path issues ?")
    raise exc

import typing as typ
if typ.TYPE_CHECKING:
    KWType = str | int | float
    KWDict = dict[str, KWType]
    KWCommentDict = dict[str, tuple[KWType, str]]
    KWOptCommentDict = dict[str, KWType | tuple[KWType] | tuple[KWType, str]]
    # Mapping is essentially a read-only dict?
    KWOptCommentMapping = typ.Mapping[str, KWType | tuple[KWType] |
                                      tuple[KWType, str]]

import datetime
>>>>>>> 3dbca78b
import numpy as np
import numpy.typing as npt

import time

<<<<<<< HEAD
from pyMilk.util import img_shapes
from pyMilk.interfacing.multiverse_config import MILK_ENVIRONMENTS
=======
from ..util import img_shapes
from .. import errors
>>>>>>> 3dbca78b

import os

MILK_SHM_DIR = os.environ["MILK_SHM_DIR"]


def SHM(*args, forced_version=None, **kwargs):
    if forced_version is not None:
        envs_to_try = [MILK_ENVIRONMENTS[forced_version]]
    else:
        envs_to_try = MILK_ENVIRONMENTS

    success = False
    shm = None
    orig_milk_shm_dir = os.environ['MILK_SHM_DIR']

    for env in envs_to_try:
        try:
            os.environ['MILK_SHM_DIR'] = env['SHM_DIR']
            shm = SHM_single(*args, Image_class=env['Image'],
                             Image_kw_class=env['Image_kw'], **kwargs)
            success = True
        except:
            pass
        if success:
            break

    os.environ['MILK_SHM_DIR'] = orig_milk_shm_dir

    if success:
        return shm

    raise AssertionError('No success with any of the multiverse version !')


class SHM_single:
    """
        Main interfacing class
    """

    #############################################################
    # CORE COMPATIBILITY WITH xaosim.shmlib
    #############################################################

    def __init__(
            self,
            fname: str,
            data: None | np.ndarray |
            tuple[tuple[int, ...], npt.DTypeLike] = None,
            nbkw: int = 50,
            shared: bool | typ.Literal[0, 1] = True,
            location: int = -1,
            verbose: bool = False,
            packed=False,
            autoSqueeze: bool = True,
            symcode: int = 4,
            triDim: int = img_shapes.Which3DState.LAST2LAST,
            Image_class=None,
            Image_kw_class=None,
    ) -> None:
        """
        Constructor for a SHM (shared memory) object.

        Parameters:
        ----------
        fname: name of the shm file
                 the resulting name will be $MILK_SHM_DIR/<fname>.im.shm
        data: a numpy array (1, 2 or 3D of data)
                alternatively, a tuple ((int, ...), dtype) is accepted
                    which provides shape and datatype (string or np type)

            WARNING: if data is None, we're reading
                     the userside shape will be found from the C-side shape, the symcode, and the triDim
                     BUT
                     if data isnt None and we're creating - data.shape should be the python shape -- not the c-shape
                     in that case, the C-shape must be found from data.shape

        nbkw: # of keywords to be appended to the data structure (optional)
        shared: True if the memory is shared among users
        location: -1 for CPU RAM, >= 0 provides the # of the GPU.

        autoSqueeze: Remove singleton dimensions between C-side and user side
                     Otherwise, we take the necessary steps to squeeze / pad the singleton dimensions.
                 Warning: [data not None] assumes [autoSqueeze=False].
                     If you're creating a SHM, it's assumed you know what you're passing.
        symcode: symmetry to apply to the data - see pyMilk.util.symcode
        triDim: what to do with tri-dimensional arrays. See util.symcode.


        NOTE:
            The order of operations on read is
                squeeze -> 3D swap -> symcode
            And on write
                symcode -> 3D swap -> unsqueeze

        Depending on whether the file already exists, and/or some new
        data is provided, the file will be created or overwritten.


        CHANGES from xaosim:
            arguments "packed" and "verbose" are unused.
            (this is handled as a compilation flag in ImageStreamIO)

            arguments shared and location added.
        """

<<<<<<< HEAD
        if Image_class is None:
            Image_class = MILK_ENVIRONMENTS[0]['Image']
        if Image_kw_class is None:
            Image_kw_class = MILK_ENVIRONMENTS[0]['Image_kw']
        self.Image_kw_class = Image_kw_class

        self.IMAGE = Image_class()
        self.FNAME = _checkSHMName(fname)
=======
        self.IMAGE = Image()
        self.FNAME = check_SHM_name(fname)
        self.FILEPATH = MILK_SHM_DIR + '/' + self.FNAME + '.im.shm'
>>>>>>> 3dbca78b

        self.semID: int | None = None
        self.location = location

        # Handle image symetries; 0-7 and cubeaxis swaps, see pyMilk.util.img_shapes
        self.symcode = (symcode)
        self.triDimState = triDim

        if data is None:  # Image read
            if not self._checkExists():
                raise FileNotFoundError(
                        f"Requested SHM {fname} does not exist")
            # _checkExists already performed the self.IMAGE.open()

            self._checkGrabSemaphore()
            data_arr: np.ndarray = self.IMAGE.copy()  # Data is C-side shaped

            self._init_internals_read(data_arr, autoSqueeze)

        else:  # Image create
            if not isinstance(data, np.ndarray):
                # data is (Shape, type) tuple
                data_arr = np.zeros(data[0],
                                    dtype=data[1])  # Data is Py-side shaped
            else:
                data_arr = data

            data_c = self._init_internals_creation(data_arr)

            if not self._checkExists():
                print(f"{self.FNAME}.im.shm will be created")
            else:
                print(f"{self.FNAME}.im.shm will be overwritten")
                # _checkExist opened the image, we can destroy.
                self.IMAGE.destroy()

            self.IMAGE.create(self.FNAME, data_c, location=location,
                              shared=shared, NBkw=nbkw)

    def _init_internals_read(self, data: np.ndarray,
                             autoSqueeze: bool) -> None:
        """
            Aux function for initializing
            data is C-side shape

            Must assign
                self.nptype
                self.nDim
                self.shape_c
                self.shape
        """

        self.nptype: npt.DTypeLike = data.dtype
        self.shape_c: tuple[int, ...] = data.shape

        # Autosqueeze
        if autoSqueeze:
            self.shape: tuple[int, ...] = np.squeeze(data).shape
        else:
            self.shape = self.shape_c

        self.readSlice, self.writeSlice = img_shapes.gen_squeeze_unsqueeze_slices(
                self.shape_c, autoSqueeze)

        # Quick ref
        self.nDim = len(self.shape)

        # 3D ordering
        if self.nDim == 2:
            self.shape = img_shapes.image_decode(data[self.readSlice],
                                                 self.symcode).shape
        elif self.nDim == 3:
            self.shape = img_shapes.full_cube_decode(data[self.readSlice],
                                                     self.symcode,
                                                     self.triDimState).shape

    def _attempt_autorelink_if_needed(self) -> None:
        if self.IMAGE.md.inode == os.stat(self.FILEPATH).st_ino:
            return

        self.IMAGE.close()
        if not self._checkExists():  # Perform open
            raise errors.AutoRelinkError(
                    f"pyMilk @ SHM {self.FNAME}: checkExist")

        self._checkGrabSemaphore()

        if self.shape_c != tuple(self.IMAGE.md.size):
            raise errors.AutoRelinkSizeError(
                    f"pyMilk @ SHM {self.FNAME}: Error during autorelink --"
                    f" size mismatch {self.shape_c} vs. {tuple(self.IMAGE.md.size)}"
            )

        new_dtype = np.array(self.IMAGE).dtype
        if new_dtype != self.nptype:
            raise errors.AutoRelinkTypeError(
                    f"pyMilk @ SHM {self.FNAME}: Error during autorelink --"
                    f" type mismatch {new_dtype} vs. {self.nptype}")

    def _init_internals_creation(self, data: np.ndarray) -> np.ndarray:
        """
            Aux function for initializing
            data is python-side shape

            Must assign
                self.nptype
                self.nDim
                self.shape_c
                self.shape
        """

        self.nptype = data.dtype
        self.shape = data.shape
        self.nDim = len(self.shape)

        # Autosqueeze
        if 1 in self.shape:
            print("Warning: ignoring autoSqueeze parameter when creating SHM."
                  "Remove the singleton dimensions yourself.")

        self.readSlice, self.writeSlice = img_shapes.gen_squeeze_unsqueeze_slices(
                self.shape, False)  # Trivial slices - no squeezing anyway

        if self.nDim <= 1:
            data_c = data  # Starting point
        elif self.nDim == 2:
            data_c = img_shapes.image_encode(data, self.symcode)
        elif self.nDim == 3:
            data_c = img_shapes.full_cube_encode(data, self.symcode,
                                                 self.triDimState)
        else:
            raise NotImplementedError()

        self.shape_c = data_c.shape
        return data_c

    def rename_img(self, newname: str) -> None:
        raise NotImplementedError()

    def close(self) -> None:
        """
        Clean close of a SHM data structure link
        """
        self.IMAGE.close()

    def read_meta_data(self, verbose: bool = True) -> None:
        '''
            Only for xaosim retro-compatibility
        '''
        if verbose:
            self.print_meta_data()

    def create_keyword_list(self) -> None:
        '''
            Deprecated.
        '''
        raise DeprecationWarning(
                'This function is not used in pyMilk. Use get_keyords/set_keywords.'
        )

    def read_keywords(self) -> None:
        '''
            Deprecated.
        '''
        raise DeprecationWarning(
                'This function is not used in pyMilk. Use get_keyords/set_keywords.'
        )

    def write_keywords(self) -> None:
        '''
            Deprecated.
        '''
        raise DeprecationWarning(
                'This function is not used in pyMilk. Use get_keyords/set_keywords.'
        )

    def read_keyword(self, ii: int) -> None:
        '''
            Deprecated.
        '''
        raise DeprecationWarning(
                'This function is not used in pyMilk. Use get_keyords/set_keywords.'
        )

    def write_keyword(self, ii: int) -> None:
        '''
            Deprecated.
        '''
        raise DeprecationWarning(
                'This function is not used in pyMilk. Use get_keyords/set_keywords.'
        )

    def update_keyword(self, name: str, value: KWType,
                       comment: str | None = None) -> None:
        '''
        Mind the signature change from xaosim: ii (kw index) is not used.
        '''

        kws = self.IMAGE.get_kws_list()
        kws_names = [kw.name for kw in kws]
        if name not in kws_names:
            raise AssertionError('Updating a keyword that does not exist yet.')
        idx = kws_names.index(name)
        if comment is None:  # Keeping prev comment, updating value only
            kws[idx] = self.Image_kw_class(name, value, kws[idx].comment)
        else:
            kws[idx] = self.Image_kw_class(name, value, comment)
        self.IMAGE.set_kws_list(kws)

    def _kw_opt_comment_unpacker(self, val: KWType | tuple[KWType] |
                                 tuple[KWType, str]) -> tuple[KWType, str]:
        if not isinstance(val, tuple):
            v, c = val, ''
        elif len(val) == 1:
            v, c = val[0], ''
        else:
            v, c = val
        return v, c

    def set_keywords(self, kw_dict: KWOptCommentMapping) -> None:
        '''
        Sets a keyword dictionnary into the SHM
        This is a tentatively non-destructive write

        kw_dict: {key: value}, {key: (value,)} and {key: (value, comment)} are all accepted
        '''
        kws = self.IMAGE.get_kws_list()
        kws_names = [kw.name for kw in kws]

        for name in kw_dict:
            if name in kws_names:
                idx = kws_names.index(name)  # Current location
<<<<<<< HEAD
            else:
                idx = -1  # Append

            if not isinstance(kw_dict[name], tuple):
                v = kw_dict[name]
                c = ''
            elif len(kw_dict[name]) == 1:
                v = kw_dict[name][0]
                c = ''
            else:
                v = kw_dict[name][0]
                c = kw_dict[name][1]

=======
            else:
                idx = -1  # Append

            v, c = self._kw_opt_comment_unpacker(kw_dict[name])
>>>>>>> 3dbca78b
            if idx >= 0:
                kws[idx] = self.Image_kw_class(name, v, c)
            else:
                kws.append(self.Image_kw_class(name, v, c))

        self.IMAGE.set_kws_list(kws)

<<<<<<< HEAD
    def reset_keywords(self, kw_dict: Dict[str, None]):
=======
    def reset_keywords(self, kw_dict: KWOptCommentMapping) -> None:
>>>>>>> 3dbca78b
        '''
        Sets a keyword dictionnary into the SHM
        This is a complete write - it erases pre-existing keywords

        kw_dict: {key: value}, {key: (value,)} and {key: (value, comment)} are all accepted
        '''
        kws = {}
        for name in kw_dict:
<<<<<<< HEAD
            if not isinstance(kw_dict[name], tuple):
                v = kw_dict[name]
                c = ''
            elif len(kw_dict[name]) == 1:
                v = kw_dict[name][0]
                c = ''
            else:
                v = kw_dict[name][0]
                c = kw_dict[name][1]
            kws[name] = self.Image_kw_class(name, v, c)
=======
            kws[name] = Image_kw(name,
                                 *self._kw_opt_comment_unpacker(kw_dict[name]))
>>>>>>> 3dbca78b

        self.IMAGE.set_kws(kws)

    @typ.overload
    def get_keywords(self, comments: typ.Literal[False] = False,
                     n_tries: int = 4) -> KWDict:
        ...

    @typ.overload
    def get_keywords(self, comments: typ.Literal[True],
                     n_tries: int = 4) -> KWCommentDict:
        ...

    def get_keywords(self, comments: bool = False,
                     n_tries: int = 4) -> KWDict | KWCommentDict:
        '''
        Return the keyword dictionary from the SHM

        Will return {name: value} if comments is False
        Will return {name: (value, comments)} if comments is True
        '''

<<<<<<< HEAD
        # We'll give ourselves two tries - for race conditions with camera servers
        try:
            return self._get_keywords_nofail()
        except:
            time.sleep(.002)
            return self._get_keywords_nofail()

    def _get_keywords_nofail(self, comments=False):
=======
        # We'll give ourselves several tries - for race conditions with camera servers
        for i in range(n_tries):
            try:
                return self._get_keywords_nofail(comments=comments)
            except:
                time.sleep(.002)
        # If we havent's succeeded: succeed or fail, last chance
        return self._get_keywords_nofail(comments=comments)

    def _get_keywords_nofail(self, comments=False) -> KWDict | KWCommentDict:
>>>>>>> 3dbca78b
        kws = self.IMAGE.get_kws()
        kws_ret = {}
        for name in kws:
            if comments:
                kws_ret[name] = (kws[name].value, kws[name].comment)
            else:
                kws_ret[name] = kws[name].value

        return kws_ret

    def print_meta_data(self) -> None:
        print(self.IMAGE.md)

    def select_dtype(self) -> None:
        raise NotImplementedError()

    def select_atype(self) -> None:
        raise NotImplementedError()

    def get_counter(self) -> int:
        return self.IMAGE.md.cnt0

<<<<<<< HEAD
    def non_block_wait_semaphore(self, sleeptime=0.1):
=======
    def non_block_wait_semaphore(self, sleeptime=0.1) -> int:
>>>>>>> 3dbca78b
        self._checkGrabSemaphore()
        self.IMAGE.semflush(self.semID)
        ret = -1
        while ret < 0:
            time.sleep(sleeptime)
            # ret is -1 is semaphore is alive and not posted
            ret = self.IMAGE.semtrywait(self.semID)

        # ret will be 1 (sem destroyed) or 0 (sem posted)
        return ret

<<<<<<< HEAD
    def get_data(
            self,
            check: bool = False,
            reform: bool = True,
            sleepT: float = 0.001,
            timeout: float = 5.0,
            copy: bool = True,
            checkSemAndFlush: bool = True,
    ) -> np.ndarray:
=======
    def check_sem_trywait(self) -> bool:
        '''
        Performs a trywait on the currently held semaphore
        Returns True if the semaphore was posted (and therefore acquired and decremented)
        Returns False if the semaphore was 0 and the acquisition failed.
        '''
        self._checkGrabSemaphore()
        return self.IMAGE.semtrywait(self.semID) == 0

    def check_sem_value(self) -> int:
        '''
        Check the semaphore value of the currently held read semaphore.
        Returns the value, or -1 if error.
        '''
        self._checkGrabSemaphore()
        return self.IMAGE.semvalue(self.semID)

    def get_data(self, check: bool = False, reform: bool = True,
                 sleepT: float = 0.001, timeout: float | None = 5.0,
                 copy: bool = True, checkSemAndFlush: bool = True,
                 autorelink_if_need: bool = True) -> np.ndarray:
>>>>>>> 3dbca78b
        """
        Reads and returns the data part of the SHM file
        Parameters:
        ----------
        - check: boolean (integer supported); if not False, waits image update
        - copy: boolean, if False returns a np.array pointing to the shm, not a copy.
        - checkSemAndFlush: flush the semaphore to 0, to guarantee SHM
                            was written after this function was called

        CHANGES from xaosim:
            reform, sleepT not implemented
            - reform: use the symcode, autoSqueeze, and triDim constructor arguments (see pyMilk.util.img_shapes for more info)
            - sleepT not useful as we use semaphore waiting now.
        """
        if autorelink_if_need:
            self._attempt_autorelink_if_needed()

        if check:
            if checkSemAndFlush:
                # For irregular operations - we want to bypass this in multi_recv_data
                # Check, flush, and wait the semaphore
                self._checkGrabSemaphore()
                self.IMAGE.semflush(self.semID)
            if timeout is None or timeout <= 0:
                self.IMAGE.semwait(self.semID)
            else:
                err = self.IMAGE.semtimedwait(self.semID, timeout)
                if err != 0:
                    print(f"Warning SHM {self.FNAME} - isio_shmlib.SHM.get_data has timed out and returned old data."
                          )

        if self.location >= 0:
            if copy:
                if self.nDim == 2:    
                    return img_shapes.image_decode(
                            self.IMAGE.copy()[self.readSlice], self.symcode)
                elif self.nDim == 3:
                    return img_shapes.full_cube_decode(
                            self.IMAGE.copy()[self.readSlice],
                            self.symcode,
                            self.triDimState,
                    )
                else:
                    return self.IMAGE.copy()[self.readSlice]
            else:
                raise AssertionError("copy=False not allowed on GPU.")
        else:
            # This syntax is only allowed on CPU - segfaults if loc > 0
            if self.nDim == 2:
                return img_shapes.image_decode(
                        np.array(self.IMAGE, copy=copy)[self.readSlice],
                        self.symcode)
            elif self.nDim == 3:
                return img_shapes.full_cube_decode(
                        np.array(self.IMAGE, copy=copy)[self.readSlice],
                        self.symcode,
                        self.triDimState,
                )
            else:
                return np.array(self.IMAGE, copy=copy)[self.readSlice]

    def set_data(self, data: np.ndarray, check_dt: bool = False,
                 autorelink_if_need: bool = False) -> None:
        """
        Upload new data to the SHM file.
        Parameters:
        ----------
        - data: the array to upload to SHM
        - check_dt: boolean (default: false) recasts data
        """
        if autorelink_if_need:
            self._attempt_autorelink_if_needed()

        if check_dt:
            data = data.astype(self.nptype)

        # Handling very specific cases
        # SHM is actually a scalar, autosqueezed to 0 dimensions.
        if self.nDim == 0:
            data = np.array(data)  # A scalar array with () shape

        if self.nDim == 2:
            data_towrite = img_shapes.image_encode(
                    data, self.symcode)[self.writeSlice]
        elif self.nDim == 3:
            data_towrite = img_shapes.full_cube_encode(
                    data, self.symcode, self.triDimState)[self.writeSlice]
        else:
            data_towrite = data[self.writeSlice]

        if not data_towrite.flags['F_CONTIGUOUS']:
            data_towrite = data_towrite.copy('F')
        self.IMAGE.write(data_towrite)

    def repost(self, atime: datetime.datetime | None = None) -> None:
        """
            Repost semaphore and writetimes
            But does not handle data.
        """
        if atime is None:
            self.IMAGE.update()
        else:
            self.IMAGE.update_atime(atime)

    def save_as_fits(self, fitsname: str, **kwargs) -> int:) -> int:
        """
        Convenient sometimes, to be able to export the data as a fits file.

        Parameters:
        ----------
        - fitsname: a filename (overwrite=True)
        """
        from pyMilk.interfacing import fits_lib
        fits_lib.multi_write(fitsname, self.get_data(**kwargs), symcode=self.symcode,
                             tri_dim=self.triDimState)
        return 0

    #############################################################
    # EXTENSION proposed by xaosim.scexao_shmlib
    #############################################################

    def get_expt(self) -> float:
        """
        Returns exposure time (sec)
        """
        kws = self.get_keywords()
        if "EXPTIME" in kws:
            retval = kws["EXPTIME"]
        else:
            retval = kws.get("tint", 0.1234)

        assert isinstance(retval, float)
        return retval

    def get_fps(self) -> float:
        """
        Returns framerate (Hz)
        """
        kws = self.get_keywords()
        if "FRATE" in kws:
            retval = kws["FRATE"]
        else:
            retval = kws.get("fps", 0.0)

        assert isinstance(retval, float)
        return retval

    def get_ndr(self) -> int:
        """
        Returns NDR status
        """
<<<<<<< HEAD
        try:
            return self.get_keywords()["NDR"]
        except:
            return self.get_keywords()["DET-NSMP"]
=======
        kws = self.get_keywords()
        if "DET-NSMP" in kws:
            retval = kws["DET-NSMP"]
        else:
            retval = kws.get("NDR", 1)
>>>>>>> 3dbca78b

        assert isinstance(retval, int)
        return retval

    def get_crop(self) -> tuple[int, int, int, int]:
        """
        Return image crop boundaries
        """
<<<<<<< HEAD
        x0x1y0y1 = [None, None, None, None]
        kws = self.get_keywords()
        try:
            new_new_key = ['PRD-MIN1', 'PRD-RNG1', 'PRD-MIN2', 'PRD-RNG2']
            x0x1y0y1 = [kws[key] for key in new_new_key]
=======

        kws = self.get_keywords()
        new_new_key = ['PRD-MIN1', 'PRD-RNG1', 'PRD-MIN2', 'PRD-RNG2']
        if new_new_key[0] in kws:
            x0x1y0y1 = [int(kws[key]) for key in new_new_key]
>>>>>>> 3dbca78b
            # We switched from (start, end) to (start, range)
            # Also it's gonna be very broken in case we're binning
            x0x1y0y1[1] = x0x1y0y1[0] + x0x1y0y1[1] - 1
            x0x1y0y1[3] = x0x1y0y1[2] + x0x1y0y1[3] - 1
<<<<<<< HEAD
        except:
            try:
                new_key = ['CROP_OR1', 'CROP_EN1', 'CROP_OR2', 'CROP_EN2']
                x0x1y0y1 = [kws[key] for key in new_key]
            except:
                old_key = ['x0', 'x1', 'y0', 'y1']
                x0x1y0y1 = [kws[key] for key in old_key]

        return np.asarray(x0x1y0y1)
=======
            tup = tuple(x0x1y0y1)
            assert len(tup) == 4
            return tup

        new_key = ['CROP_OR1', 'CROP_EN1', 'CROP_OR2', 'CROP_EN2']
        if new_key[0] in kws:
            tup = tuple([int(kws[key]) for key in new_key])
            assert len(tup) == 4
            return tup

        old_key = ['x0', 'x1', 'y0', 'y1']
        if old_key[0] in kws:
            x0x1y0y1 = [int(kws[key]) for key in old_key]
            x0x1y0y1[1] = x0x1y0y1[0] + x0x1y0y1[1] - 1
            x0x1y0y1[3] = x0x1y0y1[2] + x0x1y0y1[3] - 1
            tup = tuple(x0x1y0y1)
            assert len(tup) == 4
            return tup

        return (0, 0, self.shape[0], self.shape[1])
>>>>>>> 3dbca78b

    #############################################################
    # ADDITIONAL FEATURES - NOT SUPPORTED BY xaosim shm STRUCTURE
    #############################################################

    # A handy property to access the self.IMAGE keywords from top-level
    keywords = property(lambda x: x.IMAGE.kw, None)

    def _checkExists(self) -> bool:
        """
        Check if the requeste SHM file is already allocated
        This is called by the constructor when built for writing.

        Returns True if file exists.
        """
        retcode = self.IMAGE.open(self.FNAME)
        return retcode == 0

    def _checkGrabSemaphore(self) -> None:
        """
        Called by constructor in read mode
        Called by synchronous receive functions

        Sets, and returns, semaphore ID
        """
        if self.semID is None:
            self.semID = self.IMAGE.getsemwaitindex(0)

    @typ.overload
    def multi_recv_data(self, n: int,
                        output_as_cube: typ.Literal[False] = False,
                        monitorCount: bool = False,
                        timeout: float = 5.0) -> list[np.ndarray]:
        ...

    @typ.overload
    def multi_recv_data(self, n: int, output_as_cube: typ.Literal[True],
                        monitorCount: bool = False,
                        timeout: float = 5.0) -> np.ndarray:
        ...

    def multi_recv_data(self, n: int, output_as_cube: bool = False,
                        monitorCount: bool = False,
                        timeout: float = 5.0) -> list[np.ndarray] | np.ndarray:
        """
        Synchronous read of n successive images in a stream.

        Parameters:
        ----------
        - n: number of frames to read and return
        - outputFormat: flag to indicate what is desired
                        0 for List[np.ndarray]
                        1 for aggregated np.ndarray
        - monitorSem: Monitor and report the counter states when ready to receive - WIP
        """
        # Prep output

        output: list[np.ndarray] | np.ndarray
        if output_as_cube is False:
            output = [None for _ in range(n)]  # type: ignore
        else:
            output = np.zeros((n, *self.shape), dtype=self.nptype)

        if monitorCount:
            countValues = np.zeros((2, n), dtype=np.uint64)
        else:
            countValues = None

        # Check and flush the semaphore
        self._checkGrabSemaphore()
        self.IMAGE.semflush(self.semID)

        for k in range(n):
            if countValues is not None:
                countValues[0, k] = self.IMAGE.md.cnt0

            # if output[k] is a list slot, we must copy or we're gonna get a pointer
            # if output[k] is a ndarray slice, we avoid a doublecopy with copy=False
            output[k] = self.get_data(
                    check=True, copy=(self.location >= 0) or
                    (not output_as_cube), checkSemAndFlush=False,
                    timeout=timeout)
            if countValues is not None:
                countValues[1, k] = self.IMAGE.md.cnt0

        if countValues is not None:

            x = countValues[:, 1:] - countValues[:, :-1]
            p1, p2 = np.sum(x < 1, axis=1), np.sum(x > 1, axis=1)
            y = countValues[1] - countValues[0]
            p3, p4 = np.sum(y < 1), np.sum(y > 1)
            print(f"Irregularities:")
            print(f"{p1[0]} < 1, {p1[1]} > 1 deltas in pre.")
            print(f"{p2[0]} < 1, {p2[1]} > 1 deltas in post.")
            print(f"{p3} < 1, {p4} > 1 pre/post diff.")

        return output


def check_SHM_name(fname: str) -> str:
    """
    Check if the name provided in the constructor is
    - a string in ISIO style
    - a full path + filename + in.shm in xaosim style

    Parameters:
    - fname: the string to check

    Returns:
    The cleaned, ISIO formatted file name (no extension)

    Raises:
    Errors if it's a path-like name that
    1 / does not fit in $MILK_SHM_DIR
    2 / does not end with .im.shm
    """
    if not "/" in fname:  # filename only
        if fname.endswith(".im.shm"):
            return fname[:-7]
        else:
            return fname

    # It has slashes
    pre, end = os.path.split(fname)

    # Third condition is for future use if we allow subdirs
    if not pre.startswith(MILK_SHM_DIR) or (len(pre) > len(MILK_SHM_DIR) and
                                            pre[len(MILK_SHM_DIR)] != "/"):
        raise ValueError(
                f"Only files in MILK_SHR_DIR ({MILK_SHM_DIR}) are supported")

    # Do we need to make folders ? We can't... maybe some day
    if "/" in pre[len(MILK_SHM_DIR):]:
        raise ValueError(
                f"Only files at the root of MILK_SHR_DIR ({MILK_SHM_DIR}) are supported"
        )

    # OK we're good, just filter the extension
    if end.endswith(".im.shm"):
        return end[:-7]
    else:
        return end<|MERGE_RESOLUTION|>--- conflicted
+++ resolved
@@ -58,9 +58,6 @@
 """
 from __future__ import annotations
 
-<<<<<<< HEAD
-from typing import Union, Tuple, List, Dict
-=======
 try:
     try:  # First shot
         from ImageStreamIOWrap import Image, Image_kw
@@ -84,19 +81,14 @@
                                       tuple[KWType, str]]
 
 import datetime
->>>>>>> 3dbca78b
 import numpy as np
 import numpy.typing as npt
 
 import time
 
-<<<<<<< HEAD
-from pyMilk.util import img_shapes
 from pyMilk.interfacing.multiverse_config import MILK_ENVIRONMENTS
-=======
 from ..util import img_shapes
 from .. import errors
->>>>>>> 3dbca78b
 
 import os
 
@@ -203,20 +195,15 @@
             arguments shared and location added.
         """
 
-<<<<<<< HEAD
         if Image_class is None:
             Image_class = MILK_ENVIRONMENTS[0]['Image']
         if Image_kw_class is None:
             Image_kw_class = MILK_ENVIRONMENTS[0]['Image_kw']
         self.Image_kw_class = Image_kw_class
 
-        self.IMAGE = Image_class()
-        self.FNAME = _checkSHMName(fname)
-=======
         self.IMAGE = Image()
         self.FNAME = check_SHM_name(fname)
         self.FILEPATH = MILK_SHM_DIR + '/' + self.FNAME + '.im.shm'
->>>>>>> 3dbca78b
 
         self.semID: int | None = None
         self.location = location
@@ -449,26 +436,10 @@
         for name in kw_dict:
             if name in kws_names:
                 idx = kws_names.index(name)  # Current location
-<<<<<<< HEAD
             else:
                 idx = -1  # Append
 
-            if not isinstance(kw_dict[name], tuple):
-                v = kw_dict[name]
-                c = ''
-            elif len(kw_dict[name]) == 1:
-                v = kw_dict[name][0]
-                c = ''
-            else:
-                v = kw_dict[name][0]
-                c = kw_dict[name][1]
-
-=======
-            else:
-                idx = -1  # Append
-
             v, c = self._kw_opt_comment_unpacker(kw_dict[name])
->>>>>>> 3dbca78b
             if idx >= 0:
                 kws[idx] = self.Image_kw_class(name, v, c)
             else:
@@ -476,11 +447,7 @@
 
         self.IMAGE.set_kws_list(kws)
 
-<<<<<<< HEAD
-    def reset_keywords(self, kw_dict: Dict[str, None]):
-=======
     def reset_keywords(self, kw_dict: KWOptCommentMapping) -> None:
->>>>>>> 3dbca78b
         '''
         Sets a keyword dictionnary into the SHM
         This is a complete write - it erases pre-existing keywords
@@ -489,21 +456,8 @@
         '''
         kws = {}
         for name in kw_dict:
-<<<<<<< HEAD
-            if not isinstance(kw_dict[name], tuple):
-                v = kw_dict[name]
-                c = ''
-            elif len(kw_dict[name]) == 1:
-                v = kw_dict[name][0]
-                c = ''
-            else:
-                v = kw_dict[name][0]
-                c = kw_dict[name][1]
-            kws[name] = self.Image_kw_class(name, v, c)
-=======
-            kws[name] = Image_kw(name,
-                                 *self._kw_opt_comment_unpacker(kw_dict[name]))
->>>>>>> 3dbca78b
+            kws[name] = self.Image_kw_class(
+                    name, *self._kw_opt_comment_unpacker(kw_dict[name]))
 
         self.IMAGE.set_kws(kws)
 
@@ -526,16 +480,6 @@
         Will return {name: (value, comments)} if comments is True
         '''
 
-<<<<<<< HEAD
-        # We'll give ourselves two tries - for race conditions with camera servers
-        try:
-            return self._get_keywords_nofail()
-        except:
-            time.sleep(.002)
-            return self._get_keywords_nofail()
-
-    def _get_keywords_nofail(self, comments=False):
-=======
         # We'll give ourselves several tries - for race conditions with camera servers
         for i in range(n_tries):
             try:
@@ -546,7 +490,6 @@
         return self._get_keywords_nofail(comments=comments)
 
     def _get_keywords_nofail(self, comments=False) -> KWDict | KWCommentDict:
->>>>>>> 3dbca78b
         kws = self.IMAGE.get_kws()
         kws_ret = {}
         for name in kws:
@@ -569,11 +512,7 @@
     def get_counter(self) -> int:
         return self.IMAGE.md.cnt0
 
-<<<<<<< HEAD
-    def non_block_wait_semaphore(self, sleeptime=0.1):
-=======
     def non_block_wait_semaphore(self, sleeptime=0.1) -> int:
->>>>>>> 3dbca78b
         self._checkGrabSemaphore()
         self.IMAGE.semflush(self.semID)
         ret = -1
@@ -585,17 +524,6 @@
         # ret will be 1 (sem destroyed) or 0 (sem posted)
         return ret
 
-<<<<<<< HEAD
-    def get_data(
-            self,
-            check: bool = False,
-            reform: bool = True,
-            sleepT: float = 0.001,
-            timeout: float = 5.0,
-            copy: bool = True,
-            checkSemAndFlush: bool = True,
-    ) -> np.ndarray:
-=======
     def check_sem_trywait(self) -> bool:
         '''
         Performs a trywait on the currently held semaphore
@@ -617,7 +545,6 @@
                  sleepT: float = 0.001, timeout: float | None = 5.0,
                  copy: bool = True, checkSemAndFlush: bool = True,
                  autorelink_if_need: bool = True) -> np.ndarray:
->>>>>>> 3dbca78b
         """
         Reads and returns the data part of the SHM file
         Parameters:
@@ -651,7 +578,7 @@
 
         if self.location >= 0:
             if copy:
-                if self.nDim == 2:    
+                if self.nDim == 2:
                     return img_shapes.image_decode(
                             self.IMAGE.copy()[self.readSlice], self.symcode)
                 elif self.nDim == 3:
@@ -722,7 +649,7 @@
         else:
             self.IMAGE.update_atime(atime)
 
-    def save_as_fits(self, fitsname: str, **kwargs) -> int:) -> int:
+    def save_as_fits(self, fitsname: str, **kwargs) -> int:
         """
         Convenient sometimes, to be able to export the data as a fits file.
 
@@ -731,8 +658,8 @@
         - fitsname: a filename (overwrite=True)
         """
         from pyMilk.interfacing import fits_lib
-        fits_lib.multi_write(fitsname, self.get_data(**kwargs), symcode=self.symcode,
-                             tri_dim=self.triDimState)
+        fits_lib.multi_write(fitsname, self.get_data(**kwargs),
+                             symcode=self.symcode, tri_dim=self.triDimState)
         return 0
 
     #############################################################
@@ -769,18 +696,11 @@
         """
         Returns NDR status
         """
-<<<<<<< HEAD
-        try:
-            return self.get_keywords()["NDR"]
-        except:
-            return self.get_keywords()["DET-NSMP"]
-=======
         kws = self.get_keywords()
         if "DET-NSMP" in kws:
             retval = kws["DET-NSMP"]
         else:
             retval = kws.get("NDR", 1)
->>>>>>> 3dbca78b
 
         assert isinstance(retval, int)
         return retval
@@ -789,34 +709,15 @@
         """
         Return image crop boundaries
         """
-<<<<<<< HEAD
-        x0x1y0y1 = [None, None, None, None]
-        kws = self.get_keywords()
-        try:
-            new_new_key = ['PRD-MIN1', 'PRD-RNG1', 'PRD-MIN2', 'PRD-RNG2']
-            x0x1y0y1 = [kws[key] for key in new_new_key]
-=======
 
         kws = self.get_keywords()
         new_new_key = ['PRD-MIN1', 'PRD-RNG1', 'PRD-MIN2', 'PRD-RNG2']
         if new_new_key[0] in kws:
             x0x1y0y1 = [int(kws[key]) for key in new_new_key]
->>>>>>> 3dbca78b
             # We switched from (start, end) to (start, range)
             # Also it's gonna be very broken in case we're binning
             x0x1y0y1[1] = x0x1y0y1[0] + x0x1y0y1[1] - 1
             x0x1y0y1[3] = x0x1y0y1[2] + x0x1y0y1[3] - 1
-<<<<<<< HEAD
-        except:
-            try:
-                new_key = ['CROP_OR1', 'CROP_EN1', 'CROP_OR2', 'CROP_EN2']
-                x0x1y0y1 = [kws[key] for key in new_key]
-            except:
-                old_key = ['x0', 'x1', 'y0', 'y1']
-                x0x1y0y1 = [kws[key] for key in old_key]
-
-        return np.asarray(x0x1y0y1)
-=======
             tup = tuple(x0x1y0y1)
             assert len(tup) == 4
             return tup
@@ -837,7 +738,6 @@
             return tup
 
         return (0, 0, self.shape[0], self.shape[1])
->>>>>>> 3dbca78b
 
     #############################################################
     # ADDITIONAL FEATURES - NOT SUPPORTED BY xaosim shm STRUCTURE
