--- conflicted
+++ resolved
@@ -20,17 +20,6 @@
         self.sourcedir = os.path.abspath(sourcedir)
 
 
-<<<<<<< HEAD
-class CMakeBuild(build_ext):
-
-    def run(self):
-        try:
-            out = subprocess.check_output(['cmake', '--version'])
-        except OSError:
-            raise RuntimeError(
-                    "CMake must be installed to build the following extensions: "
-                    + ", ".join(e.name for e in self.extensions))
-=======
 class CMakeBuildExt(build_ext):
 
     def run(self):
@@ -46,7 +35,6 @@
                     + ", ".join(e.name for e in self.extensions) +
                     "\n and pybind must be > 2.11 (pip install --upgrade pybind11)"
             )
->>>>>>> 3dbca78b
 
         if platform.system() == "Windows":
             cmake_version = LooseVersion(
@@ -61,13 +49,6 @@
         # build_ext.run()
 
     def build_extension(self, ext):
-<<<<<<< HEAD
-        extdir = os.path.abspath(
-                os.path.dirname(self.get_ext_fullpath(ext.name)))
-        cmake_args = [
-                '-DCMAKE_LIBRARY_OUTPUT_DIRECTORY=' + extdir,
-                '-DPYTHON_EXECUTABLE=' + sys.executable
-=======
         self.announce("Preparing the build environment", level=3)
 
         extdir = os.path.abspath(
@@ -76,7 +57,6 @@
         cmake_args = [
                 '-DCMAKE_LIBRARY_OUTPUT_DIRECTORY=' + extdir,
                 '-DPYTHON_EXECUTABLE=' + sys.executable,
->>>>>>> 3dbca78b
         ]
 
         cfg = 'Debug' if self.debug else 'Release'
@@ -113,19 +93,9 @@
 
         os.makedirs(self.build_temp, exist_ok=True)
 
-<<<<<<< HEAD
-        env = os.environ.copy()
-        env['CXXFLAGS'] = '{} -DVERSION_INFO=\\"{}\\"'.format(
-                env.get('CXXFLAGS', ''), self.distribution.get_version())
-        if not os.path.exists(self.build_temp):
-            os.makedirs(self.build_temp)
-        subprocess.check_call(['cmake', ext.sourcedir] + cmake_args,
-                              cwd=self.build_temp, env=env)
-=======
         self.announce("Configuring cmake project", level=3)
         subprocess.check_call(['cmake', ext.sourcedir] + cmake_args,
                               cwd=self.build_temp)
->>>>>>> 3dbca78b
         subprocess.check_call(['cmake', '--build', '.'] + build_args,
                               cwd=self.build_temp)
 
@@ -143,16 +113,6 @@
         url="http://www.github.com/milk-org/pyMilk",
         packages=['pyMilk'],  # same as name
         install_requires=['docopt', 'pyqtgraph', 'pybind11', 'numpy'],
-<<<<<<< HEAD
-        ext_modules=[
-                CMakeExtension('ImageStreamIO'),
-                CMakeExtension('ImageStreamIO_backport')
-        ],
-        cmdclass=dict(build_ext=CMakeBuild),
-        scripts=[
-                'pyMilk/visual/shmPlot.py', 'pyMilk/visual/shmImshow.py',
-                'pyMilk/scripts/zmq_send.py', 'pyMilk/scripts/zmq_recv.py'
-=======
         setup_requires=['pybind11>=2.11'],
         ext_modules=[CMakeExtension('ImageStreamIO')],
         cmdclass=dict(build_ext=CMakeBuildExt),
@@ -164,5 +124,4 @@
                 'pyMilk/scripts/updatekw',
                 'pyMilk/scripts/creashmim',
                 'pyMilk/visual/shmTermshow.py',
->>>>>>> 3dbca78b
         ])